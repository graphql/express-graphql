{
  "name": "express-graphql",
  "version": "0.12.0",
  "description": "Production ready GraphQL HTTP middleware.",
  "license": "MIT",
  "private": true,
  "main": "index.js",
  "types": "index.d.ts",
  "typesVersions": {
    "<3.8": {
      "*": [
        "ts3.4/*"
      ]
    }
  },
  "sideEffects": false,
  "homepage": "https://github.com/graphql/express-graphql",
  "bugs": {
    "url": "https://github.com/graphql/express-graphql/issues"
  },
  "repository": {
    "type": "git",
    "url": "https://github.com/graphql/express-graphql.git"
  },
  "keywords": [
    "express",
    "restify",
    "connect",
    "http",
    "graphql",
    "middleware",
    "api"
  ],
  "engines": {
    "node": ">= 10.x"
  },
  "scripts": {
    "preversion": ". ./resources/checkgit.sh && npm ci",
    "version": "npm test",
    "changelog": "node resources/gen-changelog.js",
    "test": "npm run lint && npm run check && npm run testonly:cover && npm run prettier:check && npm run check:spelling && npm run build:npm && npm run check:integrations",
    "lint": "eslint .",
    "check": "tsc --noEmit",
    "testonly": "mocha src/**/__tests__/**/*.ts",
    "testonly:cover": "nyc npm run testonly",
    "prettier": "prettier --write --list-different .",
    "prettier:check": "prettier --check .",
    "check:spelling": "cspell '**/*'",
    "check:integrations": "mocha --full-trace integrationTests/*-test.js",
    "build:npm": "node resources/build-npm.js",
    "start": "node -r ./resources/register.js examples/index.ts"
  },
  "dependencies": {
    "accepts": "^1.3.7",
    "content-type": "^1.0.4",
    "http-errors": "1.8.0",
    "raw-body": "^2.4.1"
  },
  "devDependencies": {
    "@types/accepts": "1.3.5",
    "@types/body-parser": "1.19.0",
    "@types/chai": "4.2.14",
    "@types/connect": "3.4.33",
    "@types/content-type": "1.1.3",
    "@types/express": "4.17.9",
    "@types/http-errors": "1.8.0",
    "@types/mocha": "8.0.4",
    "@types/multer": "1.4.4",
    "@types/node": "14.14.9",
    "@types/restify": "8.4.2",
    "@types/sinon": "9.0.8",
    "@types/supertest": "2.0.10",
    "@typescript-eslint/eslint-plugin": "4.8.1",
    "@typescript-eslint/parser": "4.8.1",
    "body-parser": "1.19.0",
    "chai": "4.2.0",
    "connect": "3.7.0",
    "cspell": "4.2.2",
    "downlevel-dts": "0.7.0",
    "eslint": "7.13.0",
    "eslint-plugin-import": "2.22.1",
    "eslint-plugin-internal-rules": "file:./resources/eslint-internal-rules",
    "eslint-plugin-istanbul": "0.1.2",
    "eslint-plugin-node": "11.1.0",
    "express": "4.17.1",
<<<<<<< HEAD
    "graphiql": "1.0.3",
    "graphiql-subscriptions-fetcher": "0.0.2",
    "graphql": "15.3.0",
    "mocha": "8.1.3",
=======
    "graphiql": "1.0.6",
    "graphql": "15.4.0",
    "mocha": "8.2.1",
>>>>>>> ad549757
    "multer": "1.4.2",
    "nyc": "15.1.0",
    "prettier": "2.2.0",
    "promise-polyfill": "8.2.0",
    "react": "16.14.0",
    "react-dom": "16.14.0",
    "restify": "8.5.1",
<<<<<<< HEAD
    "sinon": "9.0.3",
    "subscriptions-transport-ws": "0.5.4",
    "supertest": "4.0.2",
=======
    "sinon": "9.2.1",
    "supertest": "6.0.1",
>>>>>>> ad549757
    "ts-node": "9.0.0",
    "typescript": "4.1.2",
    "unfetch": "4.2.0"
  },
  "peerDependencies": {
    "graphql": "^14.7.0 || ^15.3.0"
  }
}<|MERGE_RESOLUTION|>--- conflicted
+++ resolved
@@ -83,16 +83,10 @@
     "eslint-plugin-istanbul": "0.1.2",
     "eslint-plugin-node": "11.1.0",
     "express": "4.17.1",
-<<<<<<< HEAD
-    "graphiql": "1.0.3",
+    "graphiql": "1.0.6",
     "graphiql-subscriptions-fetcher": "0.0.2",
-    "graphql": "15.3.0",
-    "mocha": "8.1.3",
-=======
-    "graphiql": "1.0.6",
     "graphql": "15.4.0",
     "mocha": "8.2.1",
->>>>>>> ad549757
     "multer": "1.4.2",
     "nyc": "15.1.0",
     "prettier": "2.2.0",
@@ -100,14 +94,9 @@
     "react": "16.14.0",
     "react-dom": "16.14.0",
     "restify": "8.5.1",
-<<<<<<< HEAD
-    "sinon": "9.0.3",
+    "sinon": "9.2.1",
     "subscriptions-transport-ws": "0.5.4",
-    "supertest": "4.0.2",
-=======
-    "sinon": "9.2.1",
     "supertest": "6.0.1",
->>>>>>> ad549757
     "ts-node": "9.0.0",
     "typescript": "4.1.2",
     "unfetch": "4.2.0"
