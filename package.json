{
  "name": "express-graphql",
  "version": "0.6.1",
  "description": "Production ready GraphQL HTTP middleware.",
  "contributors": [
    "Lee Byron <lee@leebyron.com> (http://leebyron.com/)",
    "Daniel Schafer <dschafer@fb.com>",
    "Caleb Meredith <calebmeredith8@gmail.com>"
  ],
  "license": "BSD-3-Clause",
  "bugs": {
    "url": "https://github.com/graphql/express-graphql/issues"
  },
  "repository": {
    "type": "git",
    "url": "http://github.com/graphql/express-graphql.git"
  },
  "keywords": [
    "express",
    "connect",
    "http",
    "graphql",
    "middleware",
    "api"
  ],
  "main": "dist/index.js",
  "directories": {
    "lib": "./dist"
  },
  "files": [
    "dist",
    "README.md",
    "LICENSE",
    "PATENTS"
  ],
  "options": {
    "mocha": "--require resources/mocha-bootload src/**/__tests__/**/*.js"
  },
  "babel": {
    "presets": [
      "es2015"
    ],
    "plugins": [
      "transform-class-properties",
      "transform-flow-strip-types"
    ]
  },
  "scripts": {
    "prepublish": ". ./resources/prepublish.sh",
    "test": "npm run lint && npm run check && npm run testonly",
    "testonly": "mocha $npm_package_options_mocha",
    "lint": "eslint src",
    "check": "flow check",
    "build": "rm -rf dist/* && babel src --ignore __tests__ --out-dir dist",
    "watch": "node resources/watch.js",
    "cover": "babel-node node_modules/.bin/isparta cover --root src --report html node_modules/.bin/_mocha -- $npm_package_options_mocha",
    "cover:lcov": "babel-node node_modules/.bin/isparta cover --root src --report lcovonly node_modules/.bin/_mocha -- $npm_package_options_mocha",
    "preversion": "npm test"
  },
  "dependencies": {
    "accepts": "^1.3.0",
    "content-type": "^1.0.0",
    "http-errors": "^1.3.0",
    "raw-body": "^2.1.0"
  },
  "devDependencies": {
    "babel-cli": "6.18.0",
    "babel-eslint": "7.1.1",
    "babel-plugin-transform-async-to-generator": "6.16.0",
    "babel-plugin-transform-class-properties": "6.19.0",
    "babel-plugin-transform-flow-strip-types": "6.21.0",
    "babel-plugin-transform-runtime": "6.15.0",
    "babel-preset-es2015": "6.18.0",
    "babel-register": "6.18.0",
    "babel-runtime": "6.20.0",
    "body-parser": "1.15.2",
    "chai": "3.5.0",
    "connect": "3.5.0",
    "content-type": "1.0.2",
    "coveralls": "2.11.15",
    "eslint": "3.12.2",
    "eslint-plugin-babel": "4.0.0",
    "eslint-plugin-flowtype": "2.30.0",
    "express": "4.14.0",
    "express3": "*",
    "flow-bin": "0.36.0",
    "graphql": "0.8.1",
    "isparta": "4.0.0",
    "mocha": "3.2.0",
    "multer": "1.2.1",
    "raw-body": "2.1.7",
<<<<<<< HEAD
    "sane": "1.4.1",
    "sinon": "1.17.7",
=======
    "sane": "1.5.0",
    "sinon": "1.17.6",
>>>>>>> d61ff560
    "supertest": "2.0.1",
    "supertest-as-promised": "4.0.2"
  },
  "peerDependencies": {
    "graphql": "^0.5.0-b || ^0.6.0 || ^0.7.0 || ^0.8.0-b"
  }
}<|MERGE_RESOLUTION|>--- conflicted
+++ resolved
@@ -89,13 +89,8 @@
     "mocha": "3.2.0",
     "multer": "1.2.1",
     "raw-body": "2.1.7",
-<<<<<<< HEAD
-    "sane": "1.4.1",
+    "sane": "1.5.0",
     "sinon": "1.17.7",
-=======
-    "sane": "1.5.0",
-    "sinon": "1.17.6",
->>>>>>> d61ff560
     "supertest": "2.0.1",
     "supertest-as-promised": "4.0.2"
   },
