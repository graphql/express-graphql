--- conflicted
+++ resolved
@@ -76,13 +76,13 @@
   pretty?: ?boolean,
 
   /**
-<<<<<<< HEAD
    * A boolean to configure whether HTTP status code should be set to 500
    * if the query did not return any data.
    * True by default.
    */
   httpErrorOnEmptyData?: ?boolean,
-=======
+  
+  /**
    * An optional array of validation rules that will be applied on the document
    * in additional to those defined by the GraphQL spec.
    */
@@ -103,7 +103,6 @@
    * from `graphql-js`.
    */
   customExecuteFn?: ?(args: ExecutionArgs) => Promise<ExecutionResult>,
->>>>>>> 65875ba9
 
   /**
    * An optional function which will be used to format any errors produced by
@@ -204,15 +203,11 @@
     let context;
     let params;
     let pretty;
-<<<<<<< HEAD
     let httpErrorOnEmptyData;
-    let formatErrorFn;
-=======
     let formatErrorFn = formatError;
     let validateFn = validate;
     let executeFn = execute;
     let parseFn = parse;
->>>>>>> 65875ba9
     let extensionsFn;
     let showGraphiQL;
     let query;
