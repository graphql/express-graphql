# GraphQL HTTP Server Middleware

[![npm version](https://badge.fury.io/js/express-graphql.svg)](https://badge.fury.io/js/express-graphql)
[![Build Status](https://github.com/graphql/express-graphql/workflows/CI/badge.svg?branch=master)](https://github.com/graphql/express-graphql/actions?query=branch%3Amaster)
[![Coverage Status](https://codecov.io/gh/graphql/express-graphql/branch/master/graph/badge.svg)](https://codecov.io/gh/graphql/express-graphql)

Create a GraphQL HTTP server with any HTTP web framework that supports connect styled middleware, including [Connect](https://github.com/senchalabs/connect) itself, [Express](https://expressjs.com) and [Restify](http://restify.com/).

## Installation

```sh
npm install --save express-graphql
```

### TypeScript

This module includes a [TypeScript](https://www.typescriptlang.org/)
declaration file to enable auto complete in compatible editors and type
information for TypeScript projects.

## Simple Setup

Just mount `express-graphql` as a route handler:

```js
const express = require('express');
const { graphqlHTTP } = require('express-graphql');

const app = express();

app.use(
  '/graphql',
  graphqlHTTP({
    schema: MyGraphQLSchema,
    graphiql: true,
  }),
);

app.listen(4000);
```

## Setup with Restify

Use `.get` or `.post` (or both) rather than `.use` to configure your route handler. If you want to show GraphiQL in the browser, set `graphiql: true` on your `.get` handler.

```js
const restify = require('restify');
const { graphqlHTTP } = require('express-graphql');

const app = restify.createServer();

app.post(
  '/graphql',
  graphqlHTTP({
    schema: MyGraphQLSchema,
    graphiql: false,
  }),
);

app.get(
  '/graphql',
  graphqlHTTP({
    schema: MyGraphQLSchema,
    graphiql: true,
  }),
);

app.listen(4000);
```

## Setup with Subscription Support

```js
const express = require('express');
const { graphqlHTTP } = require('express-graphql');

const typeDefs = require('./schema');
const resolvers = require('./resolvers');
const { makeExecutableSchema } = require('graphql-tools');
const schema = makeExecutableSchema({
  typeDefs: typeDefs,
  resolvers: resolvers,
});

const { execute, subscribe } = require('graphql');
const { createServer } = require('http');
const { SubscriptionServer } = require('subscriptions-transport-ws');

const PORT = 4000;

var app = express();

app.use(
  '/graphql',
  graphqlHTTP({
    schema: schema,
    graphiql: { subscriptionEndpoint: `ws://localhost:${PORT}/subscriptions` },
  }),
);

const ws = createServer(app);

ws.listen(PORT, () => {
  // Set up the WebSocket for handling GraphQL subscriptions.
  new SubscriptionServer(
    {
      execute,
      subscribe,
      schema,
    },
    {
      server: ws,
      path: '/subscriptions',
    },
  );
});
```

## Options

The `graphqlHTTP` function accepts the following options:

- **`schema`**: A `GraphQLSchema` instance from [`GraphQL.js`][].
  A `schema` _must_ be provided.

- **`graphiql`**: If `true`, presents [GraphiQL][] when the GraphQL endpoint is
  loaded in a browser. We recommend that you set `graphiql` to `true` when your
  app is in development, because it's quite useful. You may or may not want it
  in production.
  Alternatively, instead of `true` you can pass in an options object:

  - **`defaultQuery`**: An optional GraphQL string to use when no query
    is provided and no stored query exists from a previous session.
    If `undefined` is provided, GraphiQL will use its own default query.

  - **`headerEditorEnabled`**: An optional boolean which enables the header editor when `true`.
    Defaults to `false`.

  - **`subscriptionEndpoint`**: An optional GraphQL string contains the WebSocket server url for subscription.

<<<<<<< HEAD
  - **`websocketClient`**: An optional GraphQL string for websocket client used for subscription, `v0`: subscriptions-transport-ws, `v1`: graphql-ws. Defaults to `v0` if not provided

- **`rootValue`**: A value to pass as the `rootValue` to the `graphql()`
  function from [`GraphQL.js/src/execute.js`](https://github.com/graphql/graphql-js/blob/master/src/execution/execute.js#L119).
=======
- **`rootValue`**: A value to pass as the `rootValue` to the `execute()`
  function from [`GraphQL.js/src/execute.js`](https://github.com/graphql/graphql-js/blob/main/src/execution/execute.js#L129).
>>>>>>> b8627614

- **`context`**: A value to pass as the `contextValue` to the `execute()`
  function from [`GraphQL.js/src/execute.js`](https://github.com/graphql/graphql-js/blob/main/src/execution/execute.js#L130). If `context` is not provided, the
  `request` object is passed as the context.

- **`pretty`**: If `true`, any JSON response will be pretty-printed.

- **`extensions`**: An optional function for adding additional metadata to the
  GraphQL response as a key-value object. The result will be added to the
  `"extensions"` field in the resulting JSON. This is often a useful place to
  add development time metadata such as the runtime of a query or the amount
  of resources consumed. This may be an async function. The function is
  given one object as an argument: `{ document, variables, operationName, result, context }`.

- **`validationRules`**: Optional additional validation rules that queries must
  satisfy in addition to those defined by the GraphQL spec.

- **`customValidateFn`**: An optional function which will be used to validate
  instead of default `validate` from `graphql-js`.

- **`customExecuteFn`**: An optional function which will be used to execute
  instead of default `execute` from `graphql-js`.

- **`customFormatErrorFn`**: An optional function which will be used to format any
  errors produced by fulfilling a GraphQL operation. If no function is
  provided, GraphQL's default spec-compliant [`formatError`][] function will be used.

- **`customParseFn`**: An optional function which will be used to create a document
  instead of the default `parse` from `graphql-js`.

- **`formatError`**: is deprecated and replaced by `customFormatErrorFn`. It will be
  removed in version 1.0.0.

In addition to an object defining each option, options can also be provided as
a function (or async function) which returns this options object. This function
is provided the arguments `(request, response, graphQLParams)` and is called
after the request has been parsed.

The `graphQLParams` is provided as the object `{ query, variables, operationName, raw }`.

```js
app.use(
  '/graphql',
  graphqlHTTP(async (request, response, graphQLParams) => ({
    schema: MyGraphQLSchema,
    rootValue: await someFunctionToGetRootValue(request),
    graphiql: true,
  })),
);
```

## HTTP Usage

Once installed at a path, `express-graphql` will accept requests with
the parameters:

- **`query`**: A string GraphQL document to be executed.

- **`variables`**: The runtime values to use for any GraphQL query variables
  as a JSON object.

- **`operationName`**: If the provided `query` contains multiple named
  operations, this specifies which operation should be executed. If not
  provided, a 400 error will be returned if the `query` contains multiple
  named operations.

- **`raw`**: If the `graphiql` option is enabled and the `raw` parameter is
  provided, raw JSON will always be returned instead of GraphiQL even when
  loaded from a browser.

GraphQL will first look for each parameter in the query string of a URL:

```
/graphql?query=query+getUser($id:ID){user(id:$id){name}}&variables={"id":"4"}
```

If not found in the query string, it will look in the POST request body.

If a previous middleware has already parsed the POST body, the `request.body`
value will be used. Use [`multer`][] or a similar middleware to add support
for `multipart/form-data` content, which may be useful for GraphQL mutations
involving uploading files. See an [example using multer](https://github.com/graphql/express-graphql/blob/304b24b993c8f16fffff8d23b0fa4088e690874b/src/__tests__/http-test.js#L674-L741).

If the POST body has not yet been parsed, `express-graphql` will interpret it
depending on the provided _Content-Type_ header.

- **`application/json`**: the POST body will be parsed as a JSON
  object of parameters.

- **`application/x-www-form-urlencoded`**: the POST body will be
  parsed as a url-encoded string of key-value pairs.

- **`application/graphql`**: the POST body will be parsed as GraphQL
  query string, which provides the `query` parameter.

## Combining with Other Express Middleware

By default, the express request is passed as the GraphQL `context`.
Since most express middleware operates by adding extra data to the
request object, this means you can use most express middleware just by inserting it before `graphqlHTTP` is mounted. This covers scenarios such as authenticating the user, handling file uploads, or mounting GraphQL on a dynamic endpoint.

This example uses [`express-session`][] to provide GraphQL with the currently logged-in session.

```js
const session = require('express-session');
const { graphqlHTTP } = require('express-graphql');

const app = express();

app.use(session({ secret: 'keyboard cat', cookie: { maxAge: 60000 } }));

app.use(
  '/graphql',
  graphqlHTTP({
    schema: MySessionAwareGraphQLSchema,
    graphiql: true,
  }),
);
```

Then in your type definitions, you can access the request via the third "context" argument in your `resolve` function:

```js
new GraphQLObjectType({
  name: 'MyType',
  fields: {
    myField: {
      type: GraphQLString,
      resolve(parentValue, args, request) {
        // use `request.session` here
      },
    },
  },
});
```

## Providing Extensions

The GraphQL response allows for adding additional information in a response to
a GraphQL query via a field in the response called `"extensions"`. This is added
by providing an `extensions` function when using `graphqlHTTP`. The function
must return a JSON-serializable Object.

When called, this is provided an argument which you can use to get information
about the GraphQL request:

`{ document, variables, operationName, result, context }`

This example illustrates adding the amount of time consumed by running the
provided query, which could perhaps be used by your development tools.

```js
const { graphqlHTTP } = require('express-graphql');

const app = express();

const extensions = ({
  document,
  variables,
  operationName,
  result,
  context,
}) => {
  return {
    runTime: Date.now() - context.startTime,
  };
};

app.use(
  '/graphql',
  graphqlHTTP((request) => {
    return {
      schema: MyGraphQLSchema,
      context: { startTime: Date.now() },
      graphiql: true,
      extensions,
    };
  }),
);
```

When querying this endpoint, it would include this information in the result,
for example:

```js
{
  "data": { ... },
  "extensions": {
    "runTime": 135
  }
}
```

## Additional Validation Rules

GraphQL's [validation phase](https://graphql.github.io/graphql-spec/#sec-Validation) checks the query to ensure that it can be successfully executed against the schema. The `validationRules` option allows for additional rules to be run during this phase. Rules are applied to each node in an AST representing the query using the Visitor pattern.

A validation rule is a function which returns a visitor for one or more node Types. Below is an example of a validation preventing the specific field name `metadata` from being queried. For more examples, see the [`specifiedRules`](https://github.com/graphql/graphql-js/tree/main/src/validation/rules) in the [graphql-js](https://github.com/graphql/graphql-js) package.

```js
import { GraphQLError } from 'graphql';

export function DisallowMetadataQueries(context) {
  return {
    Field(node) {
      const fieldName = node.name.value;

      if (fieldName === 'metadata') {
        context.reportError(
          new GraphQLError(
            `Validation: Requesting the field ${fieldName} is not allowed`,
          ),
        );
      }
    },
  };
}
```

### Disabling introspection

Disabling introspection does not reflect best practices and does not necessarily make your
application any more secure. Nevertheless, disabling introspection is possible by utilizing the
`NoSchemaIntrospectionCustomRule` provided by the [graphql-js](https://github.com/graphql/graphql-js)
package.

```js
import { NoSchemaIntrospectionCustomRule } from 'graphql';

app.use(
  '/graphql',
  graphqlHTTP((request) => {
    return {
      schema: MyGraphQLSchema,
      validationRules: [NoSchemaIntrospectionCustomRule],
    };
  }),
);
```

## Other Exports

**`getGraphQLParams(request: Request): Promise<GraphQLParams>`**

Given an HTTP Request, this returns a Promise for the parameters relevant to
running a GraphQL request. This function is used internally to handle the
incoming request, you may use it directly for building other similar services.

```js
const { getGraphQLParams } = require('express-graphql');

getGraphQLParams(request).then((params) => {
  // do something...
});
```

## Debugging Tips

During development, it's useful to get more information from errors, such as
stack traces. Providing a function to `customFormatErrorFn` enables this:

```js
customFormatErrorFn: (error) => ({
  message: error.message,
  locations: error.locations,
  stack: error.stack ? error.stack.split('\n') : [],
  path: error.path,
});
```

## Experimental features

Each release of `express-graphql` will be accompanied by an experimental release containing support for the `@defer` and `@stream` directive proposal. We are hoping to get community feedback on these releases before the proposal is accepted into the GraphQL specification. You can use this experimental release of `express-graphql` by adding the following to your project's `package.json` file.

```
"express-graphql": "experimental-stream-defer",
"graphql": "experimental-stream-defer"
```

Community feedback on this experimental release is much appreciated and can be provided on the [PR for the defer-stream branch](https://github.com/graphql/express-graphql/pull/726) or the [GraphQL.js issue for feedback](https://github.com/graphql/graphql-js/issues/2848).

[`graphql.js`]: https://github.com/graphql/graphql-js
[`formaterror`]: https://github.com/graphql/graphql-js/blob/main/src/error/formatError.js
[graphiql]: https://github.com/graphql/graphiql
[`multer`]: https://github.com/expressjs/multer
[`express-session`]: https://github.com/expressjs/session

# Contributing to this repo

This repository is managed by EasyCLA. Project participants must sign the free [GraphQL Specification Membership agreement](https://preview-spec-membership.graphql.org) before making a contribution. You only need to do this one time, and it can be signed by [individual contributors](http://individual-spec-membership.graphql.org/) or their [employers](http://corporate-spec-membership.graphql.org/).

To initiate the signature process please open a PR against this repo. The EasyCLA bot will block the merge if we still need a membership agreement from you.

You can find [detailed information here](https://github.com/graphql/graphql-wg/tree/main/membership). If you have issues, please email [operations@graphql.org](mailto:operations@graphql.org).

If your company benefits from GraphQL and you would like to provide essential financial support for the systems and people that power our community, please also consider membership in the [GraphQL Foundation](https://foundation.graphql.org/join).<|MERGE_RESOLUTION|>--- conflicted
+++ resolved
@@ -138,15 +138,10 @@
 
   - **`subscriptionEndpoint`**: An optional GraphQL string contains the WebSocket server url for subscription.
 
-<<<<<<< HEAD
   - **`websocketClient`**: An optional GraphQL string for websocket client used for subscription, `v0`: subscriptions-transport-ws, `v1`: graphql-ws. Defaults to `v0` if not provided
 
-- **`rootValue`**: A value to pass as the `rootValue` to the `graphql()`
-  function from [`GraphQL.js/src/execute.js`](https://github.com/graphql/graphql-js/blob/master/src/execution/execute.js#L119).
-=======
 - **`rootValue`**: A value to pass as the `rootValue` to the `execute()`
   function from [`GraphQL.js/src/execute.js`](https://github.com/graphql/graphql-js/blob/main/src/execution/execute.js#L129).
->>>>>>> b8627614
 
 - **`context`**: A value to pass as the `contextValue` to the `execute()`
   function from [`GraphQL.js/src/execute.js`](https://github.com/graphql/graphql-js/blob/main/src/execution/execute.js#L130). If `context` is not provided, the
